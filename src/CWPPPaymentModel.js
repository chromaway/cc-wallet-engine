--- conflicted
+++ resolved
@@ -49,15 +49,9 @@
     self.payreq = JSON.parse(body)
 
     var assetId = self.payreq.assetId
-<<<<<<< HEAD
     self.assetModel = self.walletEngine.getAssetModelById(assetId)
     if (!self.assetModel)
-=======
-    self.assetModel = self.walletEngine.getAssetModels()._models[assetId] // not good acces to _models
-    if (self.assetModel === null) {
->>>>>>> b23902ad
       return cb(new Error('asset not found'))
-    }
 
     self.recipients = [{
       address: self.payreq.address,
