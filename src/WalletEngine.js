var BIP39 = require('bip39')
var ccWallet = require('cc-wallet-core').Wallet;
var CryptoJS = require("crypto-js");
var _ = require('lodash')
<<<<<<< HEAD
var store = require('store');

=======
>>>>>>> 80fe4ca1
var AssetModels = require('./AssetModels')

/**
 * Taken from https://code.google.com/p/crypto-js/#The_Cipher_Output
 */
var _JsonFormatter = { 
    stringify: function (cipherParams) {
        // create json object with ciphertext
        var jsonObj = {
            ct: cipherParams.ciphertext.toString(CryptoJS.enc.Base64)
        };

        // optionally add iv and salt
        if (cipherParams.iv) {
            jsonObj.iv = cipherParams.iv.toString();
        }
        if (cipherParams.salt) {
            jsonObj.s = cipherParams.salt.toString();
        }

        // stringify json object
        return JSON.stringify(jsonObj);
    },

    parse: function (jsonStr) {
        // parse json string
        var jsonObj = JSON.parse(jsonStr);

        // extract ciphertext from json object, and create cipher params object
        var cipherParams = CryptoJS.lib.CipherParams.create({
            ciphertext: CryptoJS.enc.Base64.parse(jsonObj.ct)
        });

        // optionally extract iv and salt
        if (jsonObj.iv) {
            cipherParams.iv = CryptoJS.enc.Hex.parse(jsonObj.iv)
        }
        if (jsonObj.s) {
            cipherParams.salt = CryptoJS.enc.Hex.parse(jsonObj.s)
        }

        return cipherParams;
    }
};

/**
 * @class WalletEngine
 *
 * @param {Object} opts
 * @param {boolean} opts.testnet
 */
function WalletEngine(opts) {
  this.setCallback(function() {})
  this.assetModels = null

  opts = _.extend({ testnet: false }, opts)
  this.ccWallet = new ccWallet(opts)

  if (this.ccWallet.isInitialized())
    this._initializeWalletEngine()
}

/**
 * @param {function} callback
 */
WalletEngine.prototype.setCallback = function(callback) {
  this.updateCallback = callback
}

/**
 * @return {string}
 */
WalletEngine.prototype.generateMnemonic = BIP39.generateMnemonic

/**
 * TODO rename to more fitting isCurrentSeed 
 * @return {boolean}
 */
WalletEngine.prototype.isCurrentMnemonic = function(mnemonic, password) {
  var seed = BIP39.mnemonicToSeedHex(mnemonic, password)
  return this.ccWallet.isCurrentSeed(seed)
}

/**
 * @return {boolean}
 */
WalletEngine.prototype.isInitialized = function() {
  return !!this.getSeed() && !!this.getPin() && this.ccWallet.isInitialized();
}

/**
 * @return {boolean}
 */
WalletEngine.prototype.hasPin = function() {
  return !!this._pin;
}

/**
 * @return {string}
 */
WalletEngine.prototype.getPin = function() {
  return this._pin;
}

/**
 * @throws {Error} If seed es not set
 * @return {string}
 */
WalletEngine.prototype.getPinEncrypted = function() {
  if (!this.hasSeed()){
    throw new Error('No seed set');
  }
  var encrypted = CryptoJS.AES.encrypt(
      this._pin, 
      this.getSeed(), 
      { format: _JsonFormatter }
  );
  return encrypted.toString()
}

/**
 * @param {strin} pin
 * @throws {Error} If seed es not set
 */
WalletEngine.prototype.setPinEncrypted = function(encryptedpin) {
  if (!this.hasSeed()){
    throw new Error('No seed set');
  }
  var decrypted = CryptoJS.AES.decrypt(
      encryptedpin, 
      this.getSeed(), 
      { format: _JsonFormatter }
  );
  this._pin = decrypted.toString(CryptoJS.enc.Utf8)
}

/**
 * @param {strin} pin
 */
WalletEngine.prototype.setPin = function(pin) {
  this._pin = pin;
}

/**
 * @return {boolean}
 */
WalletEngine.prototype.hasSeed = function() {
  return !!this.getSeed();
}

/**
 * @return {string}
 */
WalletEngine.prototype.getSeed = function() {
  return this._seed;
}

/**
 * @param {string} mnemonic
 * @param {string} [password]
 * @throws {Error} If wrong seed
 */
WalletEngine.prototype.setSeed = function(mnemonic, password) {
  if (!!this.ccWallet.isInitialized() && !this.isCurrentMnemonic(mnemonic, password)){
    throw new Error('Wrong seed');
  }

  // only ever store see here and only in ram
  this._seed = BIP39.mnemonicToSeedHex(mnemonic, password);
}

WalletEngine.prototype.stored_mnemonic = function() {
  return store.get('cc-wallet-engine__mnemonic');
}

WalletEngine.prototype.stored_encryptedpin = function() {
  return store.get('cc-wallet-engine__encryptedpin');
}

/**
 * @return {boolean}
 */
WalletEngine.prototype.canResetSeed = function() {
  return (
    !this.hasSeed() && 
    !!this.stored_mnemonic() && 
    !!this.stored_encryptedpin() && 
    this.ccWallet.isInitialized()
  );
}

WalletEngine.prototype.resetSeed = function(password) {
  if (!this.canResetSeed()){
    throw new Error('Cannot reset seed!');
  }
  this.setSeed(this.stored_mnemonic(), password);
  this.setPinEncrypted(this.stored_encryptedpin());
}

/**
 * @param {string} mnemonic
 * @param {string} [password]
 * @param {string} pin
 * @throws {Error} If already initialized
 */
WalletEngine.prototype.initialize = function(mnemonic, password, pin) {
  this.setSeed(mnemonic, password)
  this.ccWallet.initialize(this.getSeed())
  this._initializeWalletEngine()
  this.setPin(pin);
  store.set('cc-wallet-engine__mnemonic', mnemonic);
  store.set('cc-wallet-engine__encryptedpin', this.getPinEncrypted());
}

/**
 */
WalletEngine.prototype._initializeWalletEngine = function() {
  this.assetModels = new AssetModels(this.ccWallet, this)
  this.assetModels.on('update', function() { this.updateCallback() }.bind(this))
}

/**
 * @return {AssetModel[]}
 */
WalletEngine.prototype.getAssetModels = function() {
  if (!this.ccWallet.isInitialized())
    return []

  return this.assetModels.getAssetModels()
}

/**
 */
WalletEngine.prototype.getHistory = function () {
  if (!this.ccWallet.isInitialized())
    return []

  var assetsEntries = this.assetModels.getAssetModels().map(function(am) {
    return am.getHistory()
  })

  return _.flatten(assetsEntries)
}

/**
 */
WalletEngine.prototype.update = function() {
  if (this.ccWallet.isInitialized())
    this.assetModels.update()
}

/**
 */
WalletEngine.prototype.makePaymentFromURI = function (uri, cb) {
  if (!this.ccWallet.isInitialized())
    return cb(new Error('not initialized'));

  if (cwpp.is_cwpp_uri(uri)) {
      var pm = new CWPPPaymentModel(this.ccWallet, uri);
      if (this.hasSeed())
          pm.setSeed(this.getSeed());
      pm.initialize(function (err) {
                        if (err) cb(err);
                        else cb(null, pm);
                    });
  } else {
      try {
          var asset = this.assetModels.getAssetForURI(uri);
          if (!asset) cb(new Error('asset not recognized'));
          else {
              var pm = asset.makePaymentFromURI(uri);
              if (this.hasSeed())
                  pm.setSeed(this.getSeed());
              cb(null, pm);
          }         
      } catch (x) {
          cb(x);
      }
  }
};





module.exports = WalletEngine<|MERGE_RESOLUTION|>--- conflicted
+++ resolved
@@ -2,11 +2,7 @@
 var ccWallet = require('cc-wallet-core').Wallet;
 var CryptoJS = require("crypto-js");
 var _ = require('lodash')
-<<<<<<< HEAD
 var store = require('store');
-
-=======
->>>>>>> 80fe4ca1
 var AssetModels = require('./AssetModels')
 
 /**
