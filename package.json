--- conflicted
+++ resolved
@@ -15,31 +15,6 @@
     "url": "https://github.com/chromaway/cc-wallet-engine"
   },
   "dependencies": {
-<<<<<<< HEAD
-    "bip39": "git://github.com/killerstorm/bip39.git",
-    "cc-wallet-core": "git://github.com/chromaway/cc-wallet-core.git#v0.0.8",
-    "crypto-js": "3.1.2-5",
-    "lodash": "2.4.1",
-    "moment": "2.8.3",
-    "request": "2.45.0",
-    "deep-equal": "0.2.1",
-    "set": "1.1.1",
-    "store": "1.3.16"
-  },
-  "devDependencies": {
-    "sinon": "1.12.1",
-    "chai": "1.9.2",
-    "coveralls": "2.11.2",
-    "grunt": "0.4.5",
-    "grunt-browserify": "3.1.0",
-    "grunt-contrib-clean": "0.6.0",
-    "grunt-contrib-jshint": "0.10.0",
-    "grunt-contrib-uglify": "0.6.0",
-    "grunt-contrib-watch": "0.6.1",
-    "grunt-mocha-istanbul": "2.1.0",
-    "grunt-mocha-test": "0.12.1",
-    "mocha": "1.21.5"
-=======
     "bip39": "^2.1.0",
     "browser-request": "^0.3.2",
     "cc-wallet-core": "git://github.com/chromaway/cc-wallet-core.git#v0.2.5",
@@ -49,9 +24,12 @@
     "moment": "^2.8.3",
     "q": "^1.1.1",
     "request": "^2.48.0",
+    "deep-equal": "0.2.1",
+    "set": "1.1.1",
     "store": "^1.3.16"
   },
   "devDependencies": {
+    "sinon": "1.12.1",
     "chai": "^1.10.0",
     "coveralls": "^2.11.2",
     "grunt": "^0.4.5",
@@ -69,6 +47,5 @@
   },
   "browser": {
     "request": "browser-request"
->>>>>>> 1ec4f934
   }
 }