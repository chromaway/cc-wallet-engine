--- conflicted
+++ resolved
@@ -1,10 +1,6 @@
 {
   "name": "cc-wallet-engine",
-<<<<<<< HEAD
-  "version": "0.3.0",
-=======
   "version": "0.5.0",
->>>>>>> ec043639
   "description": "",
   "main": "./src/index.js",
   "keywords": [],
@@ -30,11 +26,7 @@
   "dependencies": {
     "bip39": "2.1.0",
     "browser-request": "0.3.2",
-<<<<<<< HEAD
-    "cc-wallet-core": "git://github.com/chromaway/cc-wallet-core.git#v0.4.0",
-=======
     "cc-wallet-core": "git://github.com/chromaway/cc-wallet-core.git#v0.6.0",
->>>>>>> ec043639
     "crypto-js": "3.1.2-5",
     "errno": "0.1.1",
     "lodash": "2.4.1",
